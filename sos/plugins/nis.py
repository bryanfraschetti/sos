--- conflicted
+++ resolved
@@ -15,12 +15,8 @@
 ## along with this program; if not, write to the Free Software
 ## Foundation, Inc., 675 Mass Ave, Cambridge, MA 02139, USA.
 
-<<<<<<< HEAD
-from sos.plugins import Plugin, RedHatPlugin
-=======
 from sos.plugins import Plugin, RedHatPlugin, DebianPlugin, UbuntuPlugin
 import os
->>>>>>> abb7c298
 
 class nis(Plugin, RedHatPlugin, DebianPlugin, UbuntuPlugin):
     """NIS related information
